// Copyright © 2016 See CONTRIBUTORS <ignasi.fosch@gmail.com>
//
// Licensed under the Apache License, Version 2.0 (the "License");
// you may not use this file except in compliance with the License.
// You may obtain a copy of the License at
//
//     http://www.apache.org/licenses/LICENSE-2.0
//
// Unless required by applicable law or agreed to in writing, software
// distributed under the License is distributed on an "AS IS" BASIS,
// WITHOUT WARRANTIES OR CONDITIONS OF ANY KIND, either express or implied.
// See the License for the specific language governing permissions and
// limitations under the License.

package reviewer

import (
<<<<<<< HEAD
	"errors"
	"os"
	"strings"

	"github.com/google/go-github/github"
	"golang.org/x/oauth2"
=======
    "errors"

    "github.com/spf13/viper"
    "github.com/google/go-github/github"
    "golang.org/x/oauth2"
>>>>>>> b66291a3
)

// GetString contains the function used to lookup environment variables.
var GetString = viper.GetString

// NewGHClient contains the constructor for github.Client.
var NewGHClient = github.NewClient

type PullRequestInfo struct {
	number int // id of the pull request
	score  int
}

type PullRequestInfoList []PullRequestInfo

// GetClient returns a github.Client authenticated.
func GetClient() (*github.Client, error) {
<<<<<<< HEAD
	token, errEnv := LookupEnv("REVIEWER_TOKEN")
	if !errEnv {
		return nil, errors.New("An error occurred getting REVIEWER_TOKEN environment variable")
	}
	ts := oauth2.StaticTokenSource(
		&oauth2.Token{AccessToken: token},
	)
	tc := oauth2.NewClient(oauth2.NoContext, ts)

	return NewGHClient(tc), nil
}

func getCommentSuccessScore(comment string) int {
	score := 0
	if strings.Contains(comment, "+1") {
		score++
	}
	if strings.Contains(comment, "-1") {
		score--
	}
	return score
}

func GetPullRequestInfos(client *github.Client, owner string, repo string) (*PullRequestInfoList, error) {
	pullRequests, _, err := client.PullRequests.List(owner, repo, nil)
	if err != nil {
		return nil, err
	}
	pris := make(PullRequestInfoList, len(pullRequests))
	for n, pullRequest := range pullRequests {
		pris[n].number = *pullRequest.Number
		comments, _, err := client.Issues.ListComments(owner, repo, *pullRequest.Number, nil)
		if err != nil {
			return nil, err
		}
		for _, comment := range comments {
			if comment.Body == nil {
				continue
			}
			pris[n].score = getCommentSuccessScore(*comment.Body)
		}
	}
	return &pris, nil
=======
	token := GetString("authorization.token")
    if token == "" {
        return nil, errors.New("An error occurred getting REVIEWER_TOKEN environment variable")
    }
    ts := oauth2.StaticTokenSource(
        &oauth2.Token{AccessToken: token},
    )
    tc := oauth2.NewClient(oauth2.NoContext, ts)

    return NewGHClient(tc), nil
>>>>>>> b66291a3
}<|MERGE_RESOLUTION|>--- conflicted
+++ resolved
@@ -15,20 +15,12 @@
 package reviewer
 
 import (
-<<<<<<< HEAD
 	"errors"
-	"os"
 	"strings"
 
+    "github.com/spf13/viper"
 	"github.com/google/go-github/github"
 	"golang.org/x/oauth2"
-=======
-    "errors"
-
-    "github.com/spf13/viper"
-    "github.com/google/go-github/github"
-    "golang.org/x/oauth2"
->>>>>>> b66291a3
 )
 
 // GetString contains the function used to lookup environment variables.
@@ -46,9 +38,8 @@
 
 // GetClient returns a github.Client authenticated.
 func GetClient() (*github.Client, error) {
-<<<<<<< HEAD
-	token, errEnv := LookupEnv("REVIEWER_TOKEN")
-	if !errEnv {
+	token := GetString("authorization.token")
+	if token == "" {
 		return nil, errors.New("An error occurred getting REVIEWER_TOKEN environment variable")
 	}
 	ts := oauth2.StaticTokenSource(
@@ -90,16 +81,4 @@
 		}
 	}
 	return &pris, nil
-=======
-	token := GetString("authorization.token")
-    if token == "" {
-        return nil, errors.New("An error occurred getting REVIEWER_TOKEN environment variable")
-    }
-    ts := oauth2.StaticTokenSource(
-        &oauth2.Token{AccessToken: token},
-    )
-    tc := oauth2.NewClient(oauth2.NoContext, ts)
-
-    return NewGHClient(tc), nil
->>>>>>> b66291a3
 }