--- conflicted
+++ resolved
@@ -108,14 +108,9 @@
 
 func newMockPullRequest(number int, title string, mergeable bool) github.PullRequest {
 	return github.PullRequest{
-<<<<<<< HEAD
-		Number: &number,
-		Title:  &title,
-=======
 		Number:    &number,
 		Title:     &title,
 		Mergeable: &mergeable,
->>>>>>> 91d71ad9
 	}
 }
 
